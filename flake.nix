--- conflicted
+++ resolved
@@ -361,13 +361,9 @@
 
                     echo "Destroying app: ''${app_name}"
 
-<<<<<<< HEAD
                     if flyctl apps list -t "$MASTER_FLY_AUTH_TOKEN" --json | jq -e ".[] | select(.Name == \"''${app_name}\")" > /dev/null; then
                         flyctl apps destroy "''${app_name}" --yes -t "$MASTER_FLY_AUTH_TOKEN"
-=======
-                    if flyctl apps list --json | jq -e ".[] | select(.Name == \"''${app_name}\")" > /dev/null; then
-                        flyctl apps destroy "''${app_name}" --yes
->>>>>>> 23d89958
+
                         echo "App ''${app_name} destroyed successfully"
                     else
                         echo "App ''${app_name} not found, nothing to destroy"
