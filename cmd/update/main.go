// Package main is the entry point for the application
package main

import (
	"context"
	"database/sql"
	"flag"
	"log/slog"
	"os"
	"os/signal"
	"syscall"

	"github.com/conneroisu/conneroh.com/internal/assets"
	"github.com/conneroisu/conneroh.com/internal/copygen"
	"github.com/conneroisu/conneroh.com/internal/logger"
	"github.com/rotisserie/eris"
	"github.com/spf13/afero"
	"github.com/uptrace/bun"
	"github.com/uptrace/bun/dialect/sqlitedialect"
	"github.com/uptrace/bun/extra/bundebug"
	_ "modernc.org/sqlite"
)

const (
<<<<<<< HEAD
	numWorkers    = 20
	taskBufferInt = 1000
=======
	numWorkers         = 20
	taskBufferInt      = 1000
	fullAssetLoc       = assets.AssetsLoc
	fullPostLoc        = assets.PostsLoc
	fullProjectLoc     = assets.ProjectsLoc
	fullTagLoc         = assets.TagsLoc
	fullEmploymentLoc  = assets.EmploymentsLoc
)

var (
	workers    = flag.Int("workers", numWorkers, "number of parallel workers")
	taskBuffer = flag.Int("buffer", taskBufferInt, "size of task buffer")
>>>>>>> 4e9b0bc3
)

func main() {
	flag.Parse()
	slog.SetDefault(logger.DefaultLogger)

	// Create context that will be canceled on interrupt signals
	ctx, stop := signal.NotifyContext(context.Background(),
		os.Interrupt,
		syscall.SIGTERM,
		syscall.SIGINT,
		syscall.SIGHUP)
	defer stop()

	err := run(ctx, os.Getenv)
	if err != nil {
		panic(err)
	}
}

// run executes the main application logic.
func run(
	ctx context.Context,
	getenv func(string) string,
) error {
	var (
		relFns []assets.RelationshipFn
		items  []assets.DirMatchItem
	)
	sqldb, err := sql.Open("sqlite", assets.DBName())
	if err != nil {
		return eris.Wrap(err, "failed to open database")
	}
	defer sqldb.Close()
	db := bun.NewDB(sqldb, sqlitedialect.New())
	if os.Getenv("DEBUG") == "true" {
		db.AddQueryHook(bundebug.NewQueryHook(bundebug.WithVerbose(true)))
	}
	err = assets.InitDB(ctx, db)
	if err != nil {
		return eris.Wrap(err, "failed to initialize database")
	}
	fs := afero.NewBasePathFs(afero.NewOsFs(), assets.VaultLoc)
	ti, err := assets.NewTigris(getenv)
	if err != nil {
		return eris.Wrap(err, "failed to create Tigris client")
	}
	bucketName := getenv("BUCKET_NAME")
	if bucketName == "" {
		return eris.New("BUCKET_NAME environment variable is not set")
	}
	md := assets.NewMD(fs)

	// Assets
	items, err = assets.HashDirMatch(ctx, fs, assets.AssetsLoc, db)
	if err != nil {
		return err
	}
	for _, item := range items {
		slog.Info("uploading to S3", "path", item.Path)
		err = assets.UploadToS3(
			ctx,
			ti,
			bucketName,
			item.Path,
			[]byte(item.Content),
		)
		if err != nil {
			return eris.Wrap(err, "failed to upload to S3")
		}
	}

	// Posts
	items, err = assets.HashDirMatch(ctx, fs, assets.PostsLoc, db)
	if err != nil {
		return eris.Wrap(err, "failed to hash posts")
	}
	for _, item := range items {
		slog.Info("processing post", "path", item.Path)
		var (
			post  assets.Post
			doc   *assets.Doc
			relFn assets.RelationshipFn
		)
		doc, err = assets.ParseMarkdown(md, item)
		if err != nil {
			return eris.Wrap(err, "failed to parse markdown")
		}
		copygen.ToPost(&post, doc)
		relFn, err = assets.UpsertPost(ctx, db, &post)
		if err != nil {
			return eris.Wrap(err, "failed to upsert post")
		}
		relFns = append(relFns, relFn)
	}

	// Projects
	items, err = assets.HashDirMatch(ctx, fs, assets.ProjectsLoc, db)
	if err != nil {
		return eris.Wrap(err, "failed to hash projects")
	}
	for _, item := range items {
		slog.Info("processing project", "path", item.Path)
		var (
			project assets.Project
			doc     *assets.Doc
			relFn   assets.RelationshipFn
		)
		doc, err = assets.ParseMarkdown(md, item)
		if err != nil {
			return eris.Wrap(err, "failed to parse markdown")
		}
		copygen.ToProject(&project, doc)
		relFn, err = assets.UpsertProject(ctx, db, &project)
		if err != nil {
			return eris.Wrap(err, "failed to upsert project")
		}
		relFns = append(relFns, relFn)
	}

	// Tags
	items, err = assets.HashDirMatch(ctx, fs, assets.TagsLoc, db)
	if err != nil {
		return eris.Wrap(err, "failed to hash tags")
	}
	for _, item := range items {
		slog.Info("processing tag", "path", item.Path)
		var (
			tag   assets.Tag
			doc   *assets.Doc
			relFn assets.RelationshipFn
		)
		doc, err = assets.ParseMarkdown(md, item)
		if err != nil {
			return eris.Wrap(err, "failed to parse markdown")
		}
		copygen.ToTag(&tag, doc)
		relFn, err = assets.UpsertTag(ctx, db, &tag)
		if err != nil {
			return eris.Wrap(err, "failed to upsert tag")
		}
		relFns = append(relFns, relFn)
	}

	todoEmployments, err := assets.HashDirMatch(ctx, fs, fullEmploymentLoc, db)
	if err != nil {
		return eris.Wrap(err, "failed to hash employments")
	}
	for _, item := range todoEmployments {
		slog.Info("processing employment", "path", item.Path)
		var (
			employment assets.Employment
			doc        *assets.Doc
			relFn      assets.RelationshipFn
		)
		doc, err = assets.ParseMarkdown(md, item)
		if err != nil {
			return eris.Wrap(err, "failed to parse markdown")
		}
		copygen.ToEmployment(&employment, doc)
		relFn, err = assets.UpsertEmployment(ctx, db, &employment)
		if err != nil {
			return eris.Wrap(err, "failed to upsert employment")
		}
		relFns = append(relFns, relFn)
	}

	slog.Info("upserting relationships")
	for _, fn := range relFns {
		err := fn(ctx)
		if err != nil {
			return eris.Wrap(err, "failed to run relationship function")
		}
	}

	return nil
}<|MERGE_RESOLUTION|>--- conflicted
+++ resolved
@@ -22,10 +22,7 @@
 )
 
 const (
-<<<<<<< HEAD
-	numWorkers    = 20
-	taskBufferInt = 1000
-=======
+
 	numWorkers         = 20
 	taskBufferInt      = 1000
 	fullAssetLoc       = assets.AssetsLoc
@@ -35,11 +32,6 @@
 	fullEmploymentLoc  = assets.EmploymentsLoc
 )
 
-var (
-	workers    = flag.Int("workers", numWorkers, "number of parallel workers")
-	taskBuffer = flag.Int("buffer", taskBufferInt, "size of task buffer")
->>>>>>> 4e9b0bc3
-)
 
 func main() {
 	flag.Parse()
