--- conflicted
+++ resolved
@@ -35,9 +35,5 @@
 *_templ.go
 target
 
-<<<<<<< HEAD
-# Generated Fly.io configuration
-=======
 # Deployment
->>>>>>> 55b7f6cc
 fly.toml